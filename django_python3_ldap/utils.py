"""
Some useful LDAP utilities.
"""

import re
import binascii
from django.utils.encoding import force_text
from django.utils.module_loading import import_string
from django.utils import six

from django_python3_ldap.conf import settings


def import_func(func):
    if callable(func):
        return func
    elif isinstance(func, six.string_types):
        return import_string(func)
    raise AttributeError("Expected a function {0!r}".format(func))


def clean_ldap_name(name):
    """
    Transforms the given name into a form that
    won't interfere with LDAP queries.
    """
<<<<<<< HEAD
    return re.sub(
        r'[^a-zA-Z0-9 _\-.@]',
        lambda c: "\\" + force_text(binascii.hexlify(c.group(0).encode("latin-1", errors="ignore"))).upper(),
        force_text(name),
    )
=======
    return re.sub(r'[^a-zA-Z0-9 _\-.@:*]', lambda c: "\\" + force_text(binascii.hexlify(c.group(0).encode("latin-1", errors="ignore"))).upper(), force_text(name))
>>>>>>> 988a1422


def convert_model_fields_to_ldap_fields(model_fields):
    """
    Converts a set of model fields into a set of corresponding
    LDAP fields.
    """
    return {
        settings.LDAP_AUTH_USER_FIELDS[field_name]: field_value
        for field_name, field_value
        in model_fields.items()
    }


def format_search_filter(model_fields):
    """
    Creates an LDAP search filter for the given set of model
    fields.
    """
    ldap_fields = convert_model_fields_to_ldap_fields(model_fields)
    ldap_fields["objectClass"] = settings.LDAP_AUTH_OBJECT_CLASS
    search_filters = import_func(settings.LDAP_AUTH_FORMAT_SEARCH_FILTERS)(ldap_fields)
    return "(&{})".format("".join(search_filters))


def clean_user_data(model_fields):
    """
    Transforms the user data loaded from
    LDAP into a form suitable for creating a user.
    """
    return model_fields


def format_username_openldap(model_fields):
    """
    Formats a user identifier into a username suitable for
    binding to an OpenLDAP server.
    """
    return "{user_identifier},{search_base}".format(
        user_identifier=",".join(
            "{attribute_name}={field_value}".format(
                attribute_name=clean_ldap_name(field_name),
                field_value=clean_ldap_name(field_value),
            )
            for field_name, field_value
            in convert_model_fields_to_ldap_fields(model_fields).items()
        ),
        search_base=settings.LDAP_AUTH_SEARCH_BASE,
    )


def format_username_active_directory(model_fields):
    """
    Formats a user identifier into a username suitable for
    binding to an Active Directory server.
    """
    username = model_fields["username"]
    if settings.LDAP_AUTH_ACTIVE_DIRECTORY_DOMAIN:
        username = "{domain}\\{username}".format(
            domain=settings.LDAP_AUTH_ACTIVE_DIRECTORY_DOMAIN,
            username=username,
        )
    return username


def format_username_active_directory_principal(model_fields):
    """
    Formats a user identifier into a username suitable for
    binding to an Active Directory server.
    """
    username = model_fields["username"]
    if settings.LDAP_AUTH_ACTIVE_DIRECTORY_DOMAIN:
        username = "{username}@{domain}".format(
            username=username,
            domain=settings.LDAP_AUTH_ACTIVE_DIRECTORY_DOMAIN,
        )
    return username


def sync_user_relations(user, ldap_attributes):
    # do nothing by default
    pass


def format_search_filters(ldap_fields):
    return [
        "({attribute_name}={field_value})".format(
            attribute_name=clean_ldap_name(field_name),
            field_value=clean_ldap_name(field_value),
        )
        for field_name, field_value
        in ldap_fields.items()
    ]<|MERGE_RESOLUTION|>--- conflicted
+++ resolved
@@ -24,15 +24,11 @@
     Transforms the given name into a form that
     won't interfere with LDAP queries.
     """
-<<<<<<< HEAD
     return re.sub(
-        r'[^a-zA-Z0-9 _\-.@]',
+        r'[^a-zA-Z0-9 _\-.@:*]',
         lambda c: "\\" + force_text(binascii.hexlify(c.group(0).encode("latin-1", errors="ignore"))).upper(),
         force_text(name),
     )
-=======
-    return re.sub(r'[^a-zA-Z0-9 _\-.@:*]', lambda c: "\\" + force_text(binascii.hexlify(c.group(0).encode("latin-1", errors="ignore"))).upper(), force_text(name))
->>>>>>> 988a1422
 
 
 def convert_model_fields_to_ldap_fields(model_fields):
