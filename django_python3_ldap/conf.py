--- conflicted
+++ resolved
@@ -4,11 +4,7 @@
 
 from django.conf import settings
 
-<<<<<<< HEAD
-from django_python3_ldap.utils import clean_user_data, format_username_openldap
-=======
-from django_python3_ldap.utils import clean_user_data, sync_user_relations
->>>>>>> 12c3658f
+from django_python3_ldap.utils import clean_user_data, sync_user_relations, format_username_openldap
 
 
 class LazySetting(object):
@@ -90,17 +86,18 @@
         default = clean_user_data,
     )
 
-<<<<<<< HEAD
+    # Callable that can be used to store additional information
+    # from LDAP data to user-related models
+    LDAP_AUTH_SYNC_USER_RELATIONS = LazySetting(
+        name = "LDAP_AUTH_SYNC_USER_RELATIONS",
+        default = sync_user_relations
+    )
+
     # Formats a user's login information to a form suitable
     # for binding as a username to the LDAP server.
     LDAP_AUTH_FORMAT_USERNAME = LazySetting(
         name = "LDAP_AUTH_FORMAT_USERNAME",
         default = format_username_openldap,
-=======
-    LDAP_AUTH_SYNC_USER_RELATIONS = LazySetting(
-        name = "LDAP_AUTH_SYNC_USER_RELATIONS",
-        default = sync_user_relations
->>>>>>> 12c3658f
     )
 
     # A username to use when running the live LDAP tests.
